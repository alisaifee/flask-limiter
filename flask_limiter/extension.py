"""
the flask extension
"""
import datetime
import itertools
import logging
import sys
import time
import warnings
from functools import wraps

import six
from flask import request, current_app, g, Blueprint
from limits.errors import ConfigurationError
from limits.storage import storage_from_string, MemoryStorage
from limits.strategies import STRATEGIES
from werkzeug.http import http_date, parse_date

from flask_limiter.wrappers import Limit, LimitGroup
from .errors import RateLimitExceeded
from .util import get_ipaddr


class C:
    ENABLED = "RATELIMIT_ENABLED"
    HEADERS_ENABLED = "RATELIMIT_HEADERS_ENABLED"
    STORAGE_URL = "RATELIMIT_STORAGE_URL"
    STORAGE_OPTIONS = "RATELIMIT_STORAGE_OPTIONS"
    STRATEGY = "RATELIMIT_STRATEGY"
    GLOBAL_LIMITS = "RATELIMIT_GLOBAL"
    DEFAULT_LIMITS = "RATELIMIT_DEFAULT"
    DEFAULT_LIMITS_PER_METHOD = "RATELIMIT_DEFAULTS_PER_METHOD"
    DEFAULT_LIMITS_EXEMPT_WHEN = "RATELIMIT_DEFAULTS_EXEMPT_WHEN"
    DEFAULT_LIMITS_DEDUCT_WHEN = "RATELIMIT_DEFAULTS_DEDUCT_WHEN"
    APPLICATION_LIMITS = "RATELIMIT_APPLICATION"
    HEADER_LIMIT = "RATELIMIT_HEADER_LIMIT"
    HEADER_REMAINING = "RATELIMIT_HEADER_REMAINING"
    HEADER_RESET = "RATELIMIT_HEADER_RESET"
    SWALLOW_ERRORS = "RATELIMIT_SWALLOW_ERRORS"
    IN_MEMORY_FALLBACK = "RATELIMIT_IN_MEMORY_FALLBACK"
    IN_MEMORY_FALLBACK_ENABLED = "RATELIMIT_IN_MEMORY_FALLBACK_ENABLED"
    HEADER_RETRY_AFTER = "RATELIMIT_HEADER_RETRY_AFTER"
    HEADER_RETRY_AFTER_VALUE = "RATELIMIT_HEADER_RETRY_AFTER_VALUE"
    KEY_PREFIX = "RATELIMIT_KEY_PREFIX"


class HEADERS:
    RESET = 1
    REMAINING = 2
    LIMIT = 3
    RETRY_AFTER = 4


MAX_BACKEND_CHECKS = 5


class Limiter(object):
    """
    The :class:`Limiter` class initializes the Flask-Limiter extension.

    :param app: :class:`flask.Flask` instance to initialize the extension with.
    :param list default_limits: a variable list of strings or callables
     returning strings denoting global limits to apply to all routes.
     :ref:`ratelimit-string` for  more details.
    :param bool default_limits_per_method: whether default limits are applied
     per method, per route or as a combination of all method per route.
    :param function default_limits_exempt_when: a function that should return
     True/False to decide if the default limits should be skipped
    :param function default_limits_deduct_when: a function that receives the
     current :class:`flask.Response` object and returns True/False to decide
     if a deduction should be made from the default rate limit(s)
    :param list application_limits: a variable list of strings or callables
     returning strings for limits that are applied to the entire application
     (i.e a shared limit for all routes)
    :param function key_func: a callable that returns the domain to rate limit
      by.
    :param bool headers_enabled: whether ``X-RateLimit`` response headers are
     written.
    :param str strategy: the strategy to use.
     Refer to :ref:`ratelimit-strategy`
    :param str storage_uri: the storage location.
     Refer to :ref:`ratelimit-conf`
    :param dict storage_options: kwargs to pass to the storage implementation
     upon instantiation.
    :param bool auto_check: whether to automatically check the rate limit in
     the before_request chain of the application. default ``True``
    :param bool swallow_errors: whether to swallow errors when hitting a rate
     limit. An exception will still be logged. default ``False``
    :param list in_memory_fallback: a variable list of strings or callables
     returning strings denoting fallback limits to apply when the storage is
     down.
    :param bool in_memory_fallback_enabled: simply falls back to in memory
     storage when the main storage is down and inherits the original limits.
    :param str retry_after: Allows configuration of how the value of the
     `Retry-After` header is rendered. One of `http-date` or `delta-seconds`.
    :param str key_prefix: prefix prepended to rate limiter keys and app context global names.
    """

    def __init__(
        self,
        app=None,
        key_func=None,
        global_limits=[],
        default_limits=[],
        default_limits_per_method=False,
        default_limits_exempt_when=None,
        default_limits_deduct_when=None,
        application_limits=[],
        headers_enabled=False,
        strategy=None,
        storage_uri=None,
        storage_options={},
        auto_check=True,
        swallow_errors=False,
        in_memory_fallback=[],
        in_memory_fallback_enabled=False,
        retry_after=None,
        key_prefix="",
        enabled=True,
    ):
        self.app = app
        self.logger = logging.getLogger("flask-limiter")

        self.enabled = enabled
        self.initialized = False
        self._default_limits = []
        self._default_limits_per_method = default_limits_per_method
        self._default_limits_exempt_when = default_limits_exempt_when
        self._default_limits_deduct_when = default_limits_deduct_when
        self._application_limits = []
        self._in_memory_fallback = []
        self._in_memory_fallback_enabled = (
            in_memory_fallback_enabled or len(in_memory_fallback) > 0
        )
        self._exempt_routes = set()
        self._request_filters = []
        self._headers_enabled = headers_enabled
        self._header_mapping = {}
        self._retry_after = retry_after
        self._strategy = strategy
        self._storage_uri = storage_uri
        self._storage_options = storage_options
        self._auto_check = auto_check
        self._swallow_errors = swallow_errors
        if not key_func:
            warnings.warn(
                "Use of the default `get_ipaddr` function is discouraged."
                " Please refer to"
                " https://flask-limiter.readthedocs.org/#rate-limit-domain"
                " for the recommended configuration",
                UserWarning,
            )
        if global_limits:
            self.__raise_global_limits_warning()

        self._key_func = key_func or get_ipaddr
        self._key_prefix = key_prefix

        for limit in set(global_limits + default_limits):
            self._default_limits.extend(
                [
                    LimitGroup(
                        limit, self._key_func, None, False, None, None, None, None, None
                    )
                ]
            )
        for limit in application_limits:
            self._application_limits.extend(
                [
                    LimitGroup(
                        limit,
                        self._key_func,
                        "global",
                        False,
                        None,
                        None,
                        None,
                        None,
                        None,
                    )
                ]
            )
        for limit in in_memory_fallback:
            self._in_memory_fallback.extend(
                [
                    LimitGroup(
                        limit, self._key_func, None, False, None, None, None, None, None
                    )
                ]
            )
        self._route_limits = {}
        self._dynamic_route_limits = {}
        self._blueprint_limits = {}
        self._blueprint_dynamic_limits = {}
        self._blueprint_exempt = set()
        self._storage = self._limiter = None
        self._storage_dead = False
        self._fallback_limiter = None
        self.__check_backend_count = 0
        self.__last_check_backend = time.time()
        self.__marked_for_limiting = {}

        class BlackHoleHandler(logging.StreamHandler):
            def emit(*_):
                return

        self.logger.addHandler(BlackHoleHandler())
        if app:
            self.init_app(app)

    def init_app(self, app):
        """
        :param app: :class:`flask.Flask` instance to rate limit.
        """
        config = app.config
        self.enabled = config.setdefault(C.ENABLED, self.enabled)
        if not self.enabled:
            return

        self._default_limits_per_method = config.setdefault(
            C.DEFAULT_LIMITS_PER_METHOD, self._default_limits_per_method
        )
        self._default_limits_exempt_when = config.setdefault(
            C.DEFAULT_LIMITS_EXEMPT_WHEN, self._default_limits_exempt_when
        )
        self._default_limits_deduct_when = config.setdefault(
            C.DEFAULT_LIMITS_DEDUCT_WHEN, self._default_limits_deduct_when
        )
        self._swallow_errors = config.setdefault(C.SWALLOW_ERRORS, self._swallow_errors)
        self._headers_enabled = self._headers_enabled or config.setdefault(
            C.HEADERS_ENABLED, False
        )
        self._storage_options.update(config.get(C.STORAGE_OPTIONS, {}))
        self._storage = storage_from_string(
            self._storage_uri or config.setdefault(C.STORAGE_URL, "memory://"),
            **self._storage_options
        )
        strategy = self._strategy or config.setdefault(C.STRATEGY, "fixed-window")
        if strategy not in STRATEGIES:
            raise ConfigurationError("Invalid rate limiting strategy %s" % strategy)
        self._limiter = STRATEGIES[strategy](self._storage)

        # TODO: this should be made consistent with the rest of the
        #  configuration
        self._header_mapping = {
            HEADERS.RESET: self._header_mapping.get(
                HEADERS.RESET, config.get(C.HEADER_RESET, "X-RateLimit-Reset")
            ),
            HEADERS.REMAINING: self._header_mapping.get(
                HEADERS.REMAINING,
                config.get(C.HEADER_REMAINING, "X-RateLimit-Remaining"),
            ),
            HEADERS.LIMIT: self._header_mapping.get(
                HEADERS.LIMIT, config.get(C.HEADER_LIMIT, "X-RateLimit-Limit")
            ),
            HEADERS.RETRY_AFTER: self._header_mapping.get(
                HEADERS.RETRY_AFTER, config.get(C.HEADER_RETRY_AFTER, "Retry-After")
            ),
        }
        self._retry_after = self._retry_after or config.get(C.HEADER_RETRY_AFTER_VALUE)

        self._key_prefix = self._key_prefix or config.get(C.KEY_PREFIX)

        app_limits = config.get(C.APPLICATION_LIMITS, None)
        if not self._application_limits and app_limits:
            self._application_limits = [
                LimitGroup(
                    app_limits,
                    self._key_func,
                    "global",
                    False,
                    None,
                    None,
                    None,
                    None,
                    None,
                )
            ]

        if config.get(C.GLOBAL_LIMITS, None):
            self.__raise_global_limits_warning()

        conf_limits = config.get(C.GLOBAL_LIMITS, config.get(C.DEFAULT_LIMITS, None))
        if not self._default_limits and conf_limits:
            self._default_limits = [
                LimitGroup(
                    conf_limits,
                    self._key_func,
                    None,
                    False,
                    None,
                    None,
                    None,
                    None,
                    None,
                )
            ]
        for limit in self._default_limits:
            limit.per_method = self._default_limits_per_method
            limit.exempt_when = self._default_limits_exempt_when
            limit.deduct_when = self._default_limits_deduct_when

        self.__configure_fallbacks(app, strategy)

        # purely for backward compatibility as stated in flask documentation
        if not hasattr(app, "extensions"):
            app.extensions = {}  # pragma: no cover

        if not app.extensions.get("limiter"):
            if self._auto_check:
                app.before_request(self.__check_request_limit)
            app.after_request(self.__inject_headers)

        app.extensions["limiter"] = self
        self.initialized = True

    def __configure_fallbacks(self, app, strategy):
        config = app.config
        fallback_enabled = config.get(C.IN_MEMORY_FALLBACK_ENABLED, False)
        fallback_limits = config.get(C.IN_MEMORY_FALLBACK, None)
        if not self._in_memory_fallback and fallback_limits:
            self._in_memory_fallback = [
                LimitGroup(
                    fallback_limits,
                    self._key_func,
                    None,
                    False,
                    None,
                    None,
                    None,
                    None,
                    None,
                )
            ]
        if not self._in_memory_fallback_enabled:
            self._in_memory_fallback_enabled = (
                fallback_enabled or len(self._in_memory_fallback) > 0
            )

        if self._in_memory_fallback_enabled:
            self._fallback_storage = MemoryStorage()
            self._fallback_limiter = STRATEGIES[strategy](self._fallback_storage)

    def __should_check_backend(self):
        if self.__check_backend_count > MAX_BACKEND_CHECKS:
            self.__check_backend_count = 0
        if time.time() - self.__last_check_backend > pow(2, self.__check_backend_count):
            self.__last_check_backend = time.time()
            self.__check_backend_count += 1
            return True
        return False

    def check(self):
        """
        check the limits for the current request

        :raises: RateLimitExceeded
        """
        self.__check_request_limit(False)

    def reset(self):
        """
        resets the storage if it supports being reset
        """
        try:
            self._storage.reset()
            self.logger.info("Storage has been reset and all limits cleared")
        except NotImplementedError:
            self.logger.warning("This storage type does not support being reset")

    @property
    def limiter(self):
        if self._storage_dead and self._in_memory_fallback_enabled:
            return self._fallback_limiter
        else:
            return self._limiter

    def __check_conditional_deductions(self, response):
<<<<<<< HEAD
        for lim, args in getattr(g,
                                 '%s_conditional_deductions'
                                 % self._key_prefix, {}).items():
=======
        for lim, args in getattr(g, "conditional_deductions", {}).items():
>>>>>>> d88b7e0c
            if lim.deduct_when(response):
                self.limiter.hit(lim.limit, *args)

        return response

    def __inject_headers(self, response):
        self.__check_conditional_deductions(response)
<<<<<<< HEAD
        current_limit = getattr(g,
                                '%s_view_rate_limit' % self._key_prefix,
                                None)
=======
        current_limit = getattr(g, "view_rate_limit", None)
>>>>>>> d88b7e0c
        if self.enabled and self._headers_enabled and current_limit:
            try:
                window_stats = self.limiter.get_window_stats(*current_limit)
                reset_in = 1 + window_stats[0]
                response.headers.add(
                    self._header_mapping[HEADERS.LIMIT], str(current_limit[0].amount)
                )
                response.headers.add(
                    self._header_mapping[HEADERS.REMAINING], window_stats[1]
                )
                response.headers.add(self._header_mapping[HEADERS.RESET], reset_in)

                # response may have an existing retry after
                existing_retry_after_header = response.headers.get("Retry-After")

                if existing_retry_after_header is not None:
                    # might be in http-date format
                    retry_after = parse_date(existing_retry_after_header)

                    # parse_date failure returns None
                    if retry_after is None:
                        retry_after = time.time() + int(existing_retry_after_header)

                    if isinstance(retry_after, datetime.datetime):
                        retry_after = time.mktime(retry_after.timetuple())

                    reset_in = max(retry_after, reset_in)

                # set the header instead of using add
                response.headers.set(
                    self._header_mapping[HEADERS.RETRY_AFTER],
                    self._retry_after == "http-date"
                    and http_date(reset_in)
                    or int(reset_in - time.time()),
                )
            except:  # noqa: E722
                if self._in_memory_fallback_enabled and not self._storage_dead:
                    self.logger.warning(
                        "Rate limit storage unreachable - falling back to"
                        " in-memory storage"
                    )
                    self._storage_dead = True
                    response = self.__inject_headers(response)
                else:
                    if self._swallow_errors:
                        self.logger.exception(
                            "Failed to update rate limit headers. " "Swallowing error"
                        )
                    else:
                        six.reraise(*sys.exc_info())
        return response

    def __evaluate_limits(self, endpoint, limits):
        failed_limit = None
        limit_for_header = None
        limits_escape = []
        if not getattr(g,
                       "%s_conditional_deductions" % self._key_prefix,
                       None):
            setattr(g, "%s_conditional_deductions" % self._key_prefix, {})

        for lim in limits:
            limit_scope = lim.scope or endpoint

            if lim.is_exempt or lim.method_exempt:
                continue

            if lim.per_method:
                limit_scope += ":%s" % request.method
            limit_key = lim.key_func()
            args = [limit_key, limit_scope]
            if not all(args):
                self.logger.error(
                    "Skipping limit: %s. Empty value found in parameters.", lim.limit
                )
                continue

            if self._key_prefix:
                args = [self._key_prefix] + args

            if lim.deduct_when:
                getattr(g,
                        "%s_conditional_deductions" % self._key_prefix
                        )[lim] = args
                method = self.limiter.test
            else:
                method = self.limiter.hit

            if not limit_for_header or lim.limit < limit_for_header[0]:
                limit_for_header = [lim.limit] + args

            if not method(lim.limit, *args):
                self.logger.warning(
                    "ratelimit %s (%s) exceeded at endpoint: %s",
                    lim.limit,
                    limit_key,
                    limit_scope,
                )
                failed_limit = lim
                limit_for_header = [lim.limit] + args
                break

            limits_escape.append([lim.limit] + args)

        setattr(g, "%s_view_rate_limit" % self._key_prefix, limit_for_header)
        setattr(g, "%s_view_limits" % self._key_prefix, limits_escape)

        if failed_limit:
            raise RateLimitExceeded(failed_limit)

    def __check_request_limit(self, in_middleware=True):
        endpoint = request.endpoint or ""
        view_func = current_app.view_functions.get(endpoint, None)
        name = "%s.%s" % (view_func.__module__, view_func.__name__) if view_func else ""
        if (
            not request.endpoint
            or not (self.enabled and self.initialized)
            or view_func == current_app.send_static_file
            or name in self._exempt_routes
            or request.blueprint in self._blueprint_exempt
            or any(fn() for fn in self._request_filters)
            or g.get("%s_rate_limiting_complete" % self._key_prefix)
        ):
            return
        limits, dynamic_limits = [], []

        # this is to ensure backward compatibility with behavior that
        # existed accidentally, i.e::
        #
        # @limiter.limit(...)
        # @app.route('...')
        # def func(...):
        #
        # The above setup would work in pre 1.0 versions because the decorator
        # was not acting immediately and instead simply registering the rate
        # limiting. The correct way to use the decorator is to wrap
        # the limiter with the route, i.e::
        #
        # @app.route(...)
        # @limiter.limit(...)
        # def func(...):

        implicit_decorator = view_func in self.__marked_for_limiting.get(name, [])

        if not in_middleware or implicit_decorator:
            limits = name in self._route_limits and self._route_limits[name] or []
            dynamic_limits = []
            if name in self._dynamic_route_limits:
                for lim in self._dynamic_route_limits[name]:
                    try:
                        dynamic_limits.extend(list(lim))
                    except ValueError as e:
                        self.logger.error(
                            "failed to load ratelimit for " "view function %s (%s)",
                            name,
                            e,
                        )
        if request.blueprint:
            if (
                request.blueprint in self._blueprint_dynamic_limits
                and not dynamic_limits
            ):
                for limit_group in self._blueprint_dynamic_limits[request.blueprint]:
                    try:
                        dynamic_limits.extend(
                            [
                                Limit(
                                    limit.limit,
                                    limit.key_func,
                                    limit.scope,
                                    limit.per_method,
                                    limit.methods,
                                    limit.error_message,
                                    limit.exempt_when,
                                    limit.override_defaults,
                                    limit.deduct_when,
                                )
                                for limit in limit_group
                            ]
                        )
                    except ValueError as e:
                        self.logger.error(
                            "failed to load ratelimit for blueprint %s (%s)",
                            request.blueprint,
                            e,
                        )
            if request.blueprint in self._blueprint_limits and not limits:
                limits.extend(self._blueprint_limits[request.blueprint])

        try:
            all_limits = []
            if self._storage_dead and self._fallback_limiter:
                if in_middleware and name in self.__marked_for_limiting:
                    pass
                else:
                    if self.__should_check_backend() and self._storage.check():
                        self.logger.info("Rate limit storage recovered")
                        self._storage_dead = False
                        self.__check_backend_count = 0
                    else:
                        all_limits = list(itertools.chain(*self._in_memory_fallback))
            if not all_limits:
                route_limits = limits + dynamic_limits
                all_limits = (
                    list(itertools.chain(*self._application_limits))
                    if in_middleware
                    else []
                )
                all_limits += route_limits
                explicit_limits_exempt = all(
                    limit.method_exempt for limit in route_limits
                )
                combined_defaults = all(
                    not limit.override_defaults for limit in route_limits
                )
                before_request_context = (
                    in_middleware and name in self.__marked_for_limiting
                )
                if (
                    (explicit_limits_exempt or combined_defaults)
                    and not before_request_context
                    or implicit_decorator
                ):
                    all_limits += list(itertools.chain(*self._default_limits))
            self.__evaluate_limits(endpoint, all_limits)
        except Exception as e:
            if isinstance(e, RateLimitExceeded):
                six.reraise(*sys.exc_info())
            if self._in_memory_fallback_enabled and not self._storage_dead:
                self.logger.warning(
                    "Rate limit storage unreachable - falling back to"
                    " in-memory storage"
                )
                self._storage_dead = True
                self.__check_request_limit(in_middleware)
            else:
                if self._swallow_errors:
                    self.logger.exception("Failed to rate limit. Swallowing error")
                else:
                    six.reraise(*sys.exc_info())

    def __limit_decorator(
        self,
        limit_value,
        key_func=None,
        shared=False,
        scope=None,
        per_method=False,
        methods=None,
        error_message=None,
        exempt_when=None,
        override_defaults=True,
        deduct_when=None,
    ):
        _scope = scope if shared else None

        def _inner(obj):
            func = key_func or self._key_func
            is_route = not isinstance(obj, Blueprint)
            name = "%s.%s" % (obj.__module__, obj.__name__) if is_route else obj.name
            dynamic_limit, static_limits = None, []
            if callable(limit_value):
                dynamic_limit = LimitGroup(
                    limit_value,
                    func,
                    _scope,
                    per_method,
                    methods,
                    error_message,
                    exempt_when,
                    override_defaults,
                    deduct_when,
                )
            else:
                try:
                    static_limits = list(
                        LimitGroup(
                            limit_value,
                            func,
                            _scope,
                            per_method,
                            methods,
                            error_message,
                            exempt_when,
                            override_defaults,
                            deduct_when,
                        )
                    )
                except ValueError as e:
                    self.logger.error(
                        "failed to configure %s %s (%s)",
                        "view function" if is_route else "blueprint",
                        name,
                        e,
                    )
            if isinstance(obj, Blueprint):
                if dynamic_limit:
                    self._blueprint_dynamic_limits.setdefault(name, []).append(
                        dynamic_limit
                    )
                else:
                    self._blueprint_limits.setdefault(name, []).extend(static_limits)
            else:
                self.__marked_for_limiting.setdefault(name, []).append(obj)
                if dynamic_limit:
                    self._dynamic_route_limits.setdefault(name, []).append(
                        dynamic_limit
                    )
                else:
                    self._route_limits.setdefault(name, []).extend(static_limits)

                @wraps(obj)
                def __inner(*a, **k):
<<<<<<< HEAD
                    if (
                        self._auto_check
                        and not
                        g.get("%s_rate_limiting_complete" % self._key_prefix)
                    ):
                        self.__check_request_limit(False)
                        setattr(g,
                                "%s_rate_limiting_complete" % self._key_prefix,
                                True)
                    return obj(*a, **k)
=======
                    if self._auto_check and not g.get("_rate_limiting_complete"):
                        self.__check_request_limit(False)
                        g._rate_limiting_complete = True

                    return current_app.ensure_sync(obj)(*a, **k)
>>>>>>> d88b7e0c
                return __inner

        return _inner

    def limit(
        self,
        limit_value,
        key_func=None,
        per_method=False,
        methods=None,
        error_message=None,
        exempt_when=None,
        override_defaults=True,
        deduct_when=None,
    ):
        """
        decorator to be used for rate limiting individual routes or blueprints.

        :param limit_value: rate limit string or a callable that returns a
         string. :ref:`ratelimit-string` for more details.
        :param function key_func: function/lambda to extract the unique
         identifier for the rate limit. defaults to remote address of the
         request.
        :param bool per_method: whether the limit is sub categorized into the
         http method of the request.
        :param list methods: if specified, only the methods in this list will
         be rate limited (default: None).
        :param error_message: string (or callable that returns one) to override
         the error message used in the response.
        :param function exempt_when: function/lambda used to decide if the rate
         limit should skipped.
        :param bool override_defaults:  whether the decorated limit overrides
         the default limits. (default: True)
        :param function deduct_when: a function that receives the current
         :class:`flask.Response` object and returns True/False to decide if a
         deduction should be done from the rate limit
        """
        return self.__limit_decorator(
            limit_value,
            key_func,
            per_method=per_method,
            methods=methods,
            error_message=error_message,
            exempt_when=exempt_when,
            override_defaults=override_defaults,
            deduct_when=deduct_when,
        )

    def shared_limit(
        self,
        limit_value,
        scope,
        key_func=None,
        error_message=None,
        exempt_when=None,
        override_defaults=True,
        deduct_when=None,
    ):
        """
        decorator to be applied to multiple routes sharing the same rate limit.

        :param limit_value: rate limit string or a callable that returns a
         string. :ref:`ratelimit-string` for more details.
        :param scope: a string or callable that returns a string
         for defining the rate limiting scope.
        :param function key_func: function/lambda to extract the unique
         identifier for the rate limit. defaults to remote address of the
         request.
        :param error_message: string (or callable that returns one) to override
         the error message used in the response.
        :param function exempt_when: function/lambda used to decide if the rate
         limit should skipped.
        :param bool override_defaults:  whether the decorated limit overrides
         the default limits. (default: True)
        :param function deduct_when: a function that receives the current
         :class:`flask.Response`  object and returns True/False to decide if a
         deduction should be done from the rate limit
        """
        return self.__limit_decorator(
            limit_value,
            key_func,
            True,
            scope,
            error_message=error_message,
            exempt_when=exempt_when,
            override_defaults=override_defaults,
            deduct_when=deduct_when,
        )

    def exempt(self, obj):
        """
        decorator to mark a view or all views in a blueprint as exempt from
        rate limits.
        """
        if not isinstance(obj, Blueprint):
            name = "%s.%s" % (obj.__module__, obj.__name__)

            @wraps(obj)
            def __inner(*a, **k):
                return current_app.ensure_sync(obj)(*a, **k)

            self._exempt_routes.add(name)
            return __inner
        else:
            self._blueprint_exempt.add(obj.name)

    def request_filter(self, fn):
        """
        decorator to mark a function as a filter to be executed
        to check if the request is exempt from rate limiting.
        """
        self._request_filters.append(fn)
        return fn

    def __raise_global_limits_warning(self):
        warnings.warn(
            "global_limits was a badly named configuration since it is "
            "actually a default limit and not a globally shared limit. Use "
            "default_limits if you want to provide a default or use "
            "application_limits if you intend to really have a global "
            "shared limit",
            UserWarning,
        )<|MERGE_RESOLUTION|>--- conflicted
+++ resolved
@@ -376,13 +376,10 @@
             return self._limiter
 
     def __check_conditional_deductions(self, response):
-<<<<<<< HEAD
+
         for lim, args in getattr(g,
                                  '%s_conditional_deductions'
                                  % self._key_prefix, {}).items():
-=======
-        for lim, args in getattr(g, "conditional_deductions", {}).items():
->>>>>>> d88b7e0c
             if lim.deduct_when(response):
                 self.limiter.hit(lim.limit, *args)
 
@@ -390,13 +387,9 @@
 
     def __inject_headers(self, response):
         self.__check_conditional_deductions(response)
-<<<<<<< HEAD
         current_limit = getattr(g,
                                 '%s_view_rate_limit' % self._key_prefix,
                                 None)
-=======
-        current_limit = getattr(g, "view_rate_limit", None)
->>>>>>> d88b7e0c
         if self.enabled and self._headers_enabled and current_limit:
             try:
                 window_stats = self.limiter.get_window_stats(*current_limit)
@@ -710,7 +703,6 @@
 
                 @wraps(obj)
                 def __inner(*a, **k):
-<<<<<<< HEAD
                     if (
                         self._auto_check
                         and not
@@ -720,14 +712,7 @@
                         setattr(g,
                                 "%s_rate_limiting_complete" % self._key_prefix,
                                 True)
-                    return obj(*a, **k)
-=======
-                    if self._auto_check and not g.get("_rate_limiting_complete"):
-                        self.__check_request_limit(False)
-                        g._rate_limiting_complete = True
-
                     return current_app.ensure_sync(obj)(*a, **k)
->>>>>>> d88b7e0c
                 return __inner
 
         return _inner
